"""Unit matching by sparse matrix encoding.

Classes
-------

"""
import itertools

import numpy as np
from scipy.sparse import csr_matrix

from tesserae.db.entities import Entity, Feature, Match, Unit
from tesserae.utils.retrieve import TagHelper
from tesserae.utils.calculations import \
    get_corpus_frequencies, get_inverse_text_frequencies


class SparseMatrixSearch(object):
    matcher_type = 'original'

    def __init__(self, connection):
        self.connection = connection

    def get_stoplist(self, stopwords_list, feature=None, language=None):
        """Retrieve ObjectIds for the given stopwords list

        Parameters
        ----------
        stopwords_list : list of str
            Words to consider as stopwords; these must be in normalized form

        Returns
        -------
        stoplist : list of ObjectId
            The `n` most frequent tokens in the basis texts.
        """
        pipeline = [
            {'$match': {
                'token': {'$in': stopwords_list}
            }},
            {'$project': {
                '_id': False,
                'index': True
            }}
        ]

        if language is not None:
            pipeline[0]['$match']['language'] = language

        if feature is not None:
            pipeline[0]['$match']['feature'] = feature

        stoplist = self.connection.aggregate(
            Feature.collection, pipeline, encode=False)
        return np.array([s['index'] for s in stoplist], dtype=np.uint32)

    def create_stoplist(self, n, feature, language, basis='corpus'):
        """Compute a stoplist of `n` tokens.

        Parameters
        ----------
        n : int
            The number of tokens to include in the stoplist.
        basis : list of tesserae.db.entities.Text, optional
            The texts to use as the frequency basis. If None, use frequencies
            across the entire corpus.

        Returns
        -------
        stoplist : list of ObjectId
            The `n` most frequent tokens in the basis texts.
        """
        pipeline = [
            {'$match': {'feature': feature, 'language': language}},
        ]

        if basis == 'corpus':
            pipeline.append(
                {'$project': {
                    '_id': False,
                    'index': True,
                    'token': True,
                    'frequency': {
                        '$reduce': {
                            'input': {'$objectToArray': '$frequencies'},
                            'initialValue': 0,
                            'in': {'$sum': ['$$value', '$$this.v']}
                        }
                    }
                }})
        else:
            basis = [t.id if isinstance(t, Entity) else t for t in basis]
            pipeline.extend([
                {'$project': {
                    '_id': False,
                    'index': True,
                    'token': True,
                    'frequency': {
                        '$sum': [
                            '$frequencies.' + str(t_id) for t_id in basis]}
                }}
            ])

        pipeline.extend([
            {'$sort': {'frequency': -1}},
            {'$limit': n},
            {'$project': {'token': True, 'index': True, 'frequency': True}}
        ])

        stoplist = self.connection.aggregate(
            Feature.collection, pipeline, encode=False)
        stoplist = list(stoplist)
        print([(s['token'], s['frequency']) for s in stoplist])
        return np.array([s['index'] for s in stoplist], dtype=np.uint32)

    def match(self, search, source, target, feature, stopwords=10,
              stopword_basis='corpus', score_basis='word',
              freq_basis='texts', max_distance=10,
              distance_basis='frequency', min_score=6):
        """Find matches between one or more texts.

        Texts will contain lines or phrases with matching tokens, with varying
        degrees of strength to the match. If one text is provided, each unit in
        the text will be matched with every subsequent unit.

        Parameters
        ----------
        search : tesserae.db.entities.search
            The search job associated with this matching job.
        source : tesserae.matchers.text_options.TextOptions
            The source text to compare against, specifying by which units.
        target : tesserae.matchers.text_options.TextOptions
            The target text to compare against, specifying by which units.
        feature : {'form','lemmata','semantic','lemmata + semantic','sound'}
            The token feature to match on.
        stopwords : int or list of str
            The number of stopwords to use, to be retrieved from the database,
            or else a list of words to use as stopwords.
        stopword_basis : {'corpus','texts'} or slice or tesserae.db.Text
            Which frequencies to use when calculating the stoplist.
            - 'corpus': use the combined frequencies of the entire corpus
            - 'texts': use the combined frequencies of all texts in the match
            - slice: use the texts returned from `texts` by the slice
            - Text: use a single text
        score_basis : {'word','stem'}
            Whether to score based on the words (normalized text) or stems
            (lemmata).
        freq_basis : {'texts','corpus'}
            Take frequencies from the texts being matched or from the entire
            corpus.
        max_distance : float
            The maximum inter-word distance to use in a match.
        distance_basis : {'frequency', 'span'}
            The methods used to compute distance.
            - 'frequency': the distance between the two least frequent words
            - 'span': the greatest distance between any two matching words

        Raises
        ------
        ValueError
            Raised when a parameter was poorly specified
        """
        texts = [source.text, target.text]
        if isinstance(stopwords, int):
            stopword_basis = stopword_basis if stopword_basis != 'texts' \
                    else texts
            stoplist = self.create_stoplist(
                stopwords,
                'form' if feature == 'form' else 'lemmata',
                source.text.language,
                basis=stopword_basis)
        else:
            stoplist = self.get_stoplist(
                stopwords,
                'form' if feature == 'form' else 'lemmata',
                source.text.language)

        features = sorted(
                self.connection.find(
                    Feature.collection, language=source.text.language,
                    feature=feature),
                key=lambda x: x.index)
        if len(features) <= 0:
            raise ValueError(
                f'Feature type "{feature}" for language '
                f'"{source.text.language}" '
                f'was not found in the database.')

        target_units = _get_units(self.connection, target, feature)
        source_units = _get_units(self.connection, source, feature)

        tag_helper = TagHelper(self.connection, texts)

        if freq_basis != 'texts':
            match_ents = _score_by_corpus_frequencies(
                search,
                self.connection, feature,
                texts, target_units, source_units, features, stoplist,
                distance_basis, max_distance, tag_helper)
        else:
            match_ents = _score_by_text_frequencies(
                search,
                self.connection, feature,
                texts, target_units, source_units, features, stoplist,
                distance_basis, max_distance, tag_helper)

        return match_ents


def _get_units(connection, textoptions, feature):
    return [
        u for u in connection.aggregate(
            Unit.collection,
            [
                {'$match': {'text': textoptions.text.id, 'unit_type':
                            textoptions.unit_type}},
                {'$project': {
                    '_id': True,
                    'text': True,
                    'index': True,
                    'snippet': True,
                    'tags': True,
                    'forms': {
                        # flatten list of lists of ints into list of ints
                        # https://docs.mongodb.com/manual/reference/operator/aggregation/reduce/
                        '$reduce': {
                            'input': '$tokens.features.form',
                            'initialValue': [],
                            'in': {
                                '$concatArrays': ['$$value', '$$this']
                            }
                        }
                    },
                    'features': '$tokens.features.'+feature,
                }}
            ],
            encode=False
        )
    ]


def _score_by_corpus_frequencies(
        search, connection, feature, texts,
        target_units, source_units,
        features, stoplist, distance_basis, max_distance, tag_helper):
    if texts[0].language != texts[1].language:
        source_inv_frequencies_getter = _inverse_averaged_freq_getter(
            get_corpus_frequencies(
                connection, feature, texts[0].language),
            source_units)
        target_inv_frequencies_getter = _inverse_averaged_freq_getter(
            get_corpus_frequencies(
                connection, feature, texts[1].language),
            target_units)
    else:
        source_inv_frequencies_getter = _inverse_averaged_freq_getter(
            get_corpus_frequencies(
                connection, feature, texts[0].language),
            itertools.chain.from_iterable([source_units, target_units]))
        target_inv_frequencies_getter = source_inv_frequencies_getter
    return _score(
<<<<<<< HEAD
        search_id, target_units, source_units, features, stoplist,
=======
        search, connection, target_units, source_units, features, stoplist,
>>>>>>> 1ad2b713
        distance_basis, max_distance,
        source_inv_frequencies_getter, target_inv_frequencies_getter,
        tag_helper)


def _score_by_text_frequencies(
        search, connection, feature, texts,
        target_units, source_units,
        features, stoplist, distance_basis, max_distance, tag_helper):
    source_frequencies_getter = _lookup_wrapper(get_inverse_text_frequencies(
            connection, feature, texts[0].id))
    target_frequencies_getter = _lookup_wrapper(get_inverse_text_frequencies(
            connection, feature, texts[1].id))
    return _score(
        search, connection, target_units, source_units, features, stoplist,
        distance_basis,
        max_distance, source_frequencies_getter, target_frequencies_getter,
        tag_helper)


def _get_trivial_distance(p0, p1):
    """Calculates the distance between two positions

    Parameters
    ----------
    p0, p1 : ints
        token positions in the unit where matches were found
    """
    if p0 == p1:
        return 0
    return abs(p0 - p1) + 1


def _get_distance_by_least_frequency(get_inv_freq, positions, forms):
    """Obtains the distance by least frequency for a unit

    Contrary to the v3 help documentation on --dist in read_table.pl, v3
    behavior is that distance is inclusive of both matched words.  Thus,
    adjacent words have a distance of 2, an intervening word increases the
    distance to 3, and so forth.  This function behaves as v3 behaves instead
    of how it prescribes.

    Parameters
    ----------
    get_freq : (int) -> float
        a function that takes a word form index as input and returns its
        frequency as output
    positions : 1d np.array of ints
        token positions in the unit where matches were found
    forms : 1d np.array of ints
        the token forms of the unit
    """
    if len(set(forms[positions])) < 2:
        return 0
    if len(positions) == 2:
        return _get_trivial_distance(positions[0], positions[1])
    sorted_positions = np.array(sorted(positions))
    inv_freqs = np.array([get_inv_freq(f) for f in forms[sorted_positions]])
    # lowest inverse frequencies are the highest frequencies, so need to flip
    freq_sort = np.argsort(-inv_freqs)
    idx = sorted_positions[freq_sort]
    if idx.shape[0] >= 2:
        not_first_pos = idx[idx != idx[0]]
        if not_first_pos.shape[0] > 0:
            end = not_first_pos[0]
            return np.abs(end - idx[0]) + 1
    return 0


def _get_distance_by_span(matched_positions, forms):
    """Calculate distance between two matching words

    Parameters
    ----------
    matched_positions : 1d np.array of ints
        the positions at which matched words were found in a unit
    forms : 1d np.array of ints
        the token forms of the unit
    """
    if len(set(forms[matched_positions])) < 2:
        return 0
    if len(matched_positions) == 2:
        return _get_trivial_distance(
            matched_positions[0], matched_positions[1])
    start_pos = np.min(matched_positions)
    end_pos = np.max(matched_positions)
    if start_pos != end_pos:
        return np.abs(end_pos - start_pos) + 1
    return 0


def _lookup_wrapper(d):
    """Useful for making dictionaries act like functions"""
    def _inner(key):
        return d[key]
    return _inner


def _inverse_averaged_freq_getter(d, units_iter):
    cache = {}
    for unit in units_iter:
        for form, feats in zip(unit['forms'], unit['features']):
            if form in cache:
                continue
            cache[form] = 1.0 / np.mean([d[f] for f in feats])

    def _inner(key):
        return cache[key]
    return _inner


def _extract_features_and_positions(units, stoplist_set):
    """Grab feature and token information from units

    All features for every token within each of the units will be accounted for
    exactly once.

    Parameters
    ----------
    units
        ``units`` should be either ``source_units`` or ``target_units`` from
        ``_gen_matches(...)``
    stoplist_set : set of int
        feature indices which should not be recorded

    Returns
    -------
    feature_inds : 1d np.array of int
    pos_inds : 1d np.array of int
        ``feature_inds[i]`` should be equal to a feature index present at the
        position equal to ``pos_inds[i]``
    break_inds : 1d np.array of int
        for the slice ``break_inds[i]:break_inds[i+1]``, those are the position
        indices that belong to ``units[i]``

    Example
    -------
    >>> unit_0 = {... 'forms': [1], 'features': [[10, 20]]}
    >>> unit_1 = {... 'forms': [5, 17], 'features': [[7], [21, 30]]}
    >>> units = [unit_0, unit_1]
    >>> feature_inds, pos_inds, break_inds = \
    >>> ... _extract_features_and_positions(units, {7})
    >>> feaure_inds == np.array([10, 20, 21, 30])
    >>> pos_inds == np.array([0, 0, 2, 2])
    >>> break_inds == np.array([0, 1, 3])

    """
    feature_inds = []
    pos_inds = []
    break_inds = [0]
    for unit in units:
        end_break_inds = break_inds[-1]
        cur_features = unit['features']
        for i, features in enumerate(cur_features):
            valid_features = [
                f for f in features
                if f not in stoplist_set and f >= 0]
            if -1 in valid_features:
                print(unit)
            feature_inds.extend(valid_features)
            pos_inds.extend([end_break_inds + i] * len(valid_features))
        break_inds.append(end_break_inds + len(cur_features))
    return np.array(feature_inds), np.array(pos_inds), np.array(break_inds)


def _construct_feature_unit_matrix(units, stoplist_set, features_size):
    """Build a matrix where rows correspond to features and columns to
    positions within units

    Parameters
    ----------
    units
        ``units`` should be either ``source_units`` or ``target_units`` from
        ``_gen_matches(...)``
    stoplist_set : set of int
        feature indices which should not be recorded
    features_size : int
        the total number of feature types for the class of features contained
        in ``units``

    Returns
    -------
    M : csr_matrix
        the result matrix; if ``M[i, j] == True``, the feature with index i
        appears at position j.
    break_inds : list of int
        see ``_extract_features_and_positions()`` for details

    """
    feature_inds, pos_inds, break_inds = _extract_features_and_positions(
            units, stoplist_set)
    for sw in stoplist_set:
        if np.any(feature_inds == sw):
            raise Exception('Stopword in Feature x Unit Matrix!')
    return (
        csr_matrix(
            (np.ones(len(pos_inds), dtype=np.bool), (feature_inds, pos_inds)),
            shape=(features_size, break_inds[-1])),
        break_inds
    )


def _construct_unit_feature_matrix(units, stoplist_set, features_size):
    """Build a matrix where rows correspond to positions within units and
    columns to features

    Parameters
    ----------
    units
        ``units`` should be either ``source_units`` or ``target_units`` from
        ``_gen_matches(...)``
    stoplist_set : set of int
        feature indices which should not be recorded
    features_size : int
        the total number of feature types for the class of features contained
        in ``units``

    Returns
    -------
    M : csr_matrix
        the result matrix; if ``M[i, j] == True``, the position i has feature j
        appear
    break_inds : list of int
        see ``_extract_features_and_positions()`` for details

    """
    feature_inds, pos_inds, break_inds = _extract_features_and_positions(
            units, stoplist_set)
    for sw in stoplist_set:
        if np.any(feature_inds == sw):
            raise Exception('Stopword in Unit x Feature Matrix!')
    return (
        csr_matrix(
            (np.ones(len(pos_inds), dtype=np.bool), (pos_inds, feature_inds)),
            shape=(break_inds[-1], features_size)),
        break_inds
    )


def _bin_hits_to_unit_indices(rows, cols, row2t_unit_ind, target_breaks,
                              source_breaks, su_start):
    """Extract which units matched from the ``match_matrix``

    Parameters
    ----------
    rows : 1d np.array of ints
        rows is all i for which ``match_matrix[i, j] == True``; also, for all
        z, ``match_matrix[rows[z], cols[z]] == True``; all other indices should
        yield False
    cols : 1d np.array of ints
        cols is all j for which ``match_matrix[i, j] == True``; also, for all
        z, ``match_matrix[rows[z], cols[z]] == True``; all other indices should
        yield False
    row2t_unit_ind : 1d np.array of ints
        mapping between row index of matrix and unit index of target
    target_breaks : 1d np.array of ints
        ``target_breaks[t]`` tells which row target unit t starts on; thus, the
        range ``target_breaks[t]:target_breaks[t+1]`` includes all the rows
        which belong to target unit t; ``len(target_breaks)`` is equal to one
        more than the total number of target units
    source_breaks : 1d np.array of ints
        like ``target_breaks``, except it keeps track of which columns belong
        to which source unit
    su_start : int
        an offset by which to increment source indices

    Returns
    -------
    hits2positions : dict [(int, int), 2d np.array of ints]
        the key is a tuple, where the first value refers to the index of a
        target unit and the second value refers to the index of a source unit;
        the associated 2d array tells which positions within the target and
        source units had a match; in particular, each row represent matched
        positions, where the value in the first column tells the target
        position and the the value in the second column tells the source
        position; there will always be at least two rows in the 2d array

    Example
    -------
    >>> target_breaks = [0, 2]
    >>> source_breaks = [0, 3]
    >>> match_matrix = csr_matrix([
    >>> ... [True, False, False],
    >>> ... [False, False, True]
    >>> ... ])
    >>> coo = match_matrix.tocoo()
    >>> hits2positions = _bin_hits_to_unit_indices(
    >>> ... coo.rows, coo.cols, target_breaks, target_breaks)
    >>> hits2positions[(0, 0)] == np.array([[0, 0], [1, 2]])

    """
    # keep track of mapping between matrix column index and source unit index
    # in ``source_units``
    col2s_unit_ind = np.array([
        u_ind
        for u_ind in range(len(source_breaks) - 1)
        for _ in range(source_breaks[u_ind+1] - source_breaks[u_ind])])
    tmp = {}
    hits2positions = {}
    t_inds = row2t_unit_ind[rows]
    s_inds = col2s_unit_ind[cols]
    t_poses = rows - target_breaks[t_inds]
    s_poses = cols - source_breaks[s_inds]
    # although s_inds needs to index the source_breaks by the ordering of this
    # batch of source_units, s_inds needs to account for source_unit indices as
    # referenced from outside of this batch
    s_inds += su_start
    for t_ind, s_ind, t_pos, s_pos in zip(t_inds, s_inds, t_poses, s_poses):
        key = (t_ind, s_ind)
        if key not in tmp:
            tmp[key] = (t_pos, s_pos)
        elif key not in hits2positions:
            hits2positions[key] = [tmp[key], (t_pos, s_pos)]
        else:
            hits2positions[key].append((t_pos, s_pos))
    hits2positions = {k: np.array(v) for k, v in hits2positions.items()}
    return hits2positions


def gen_hits2positions(
        search, conn, target_units, source_units, stoplist_set, features_size):
    """Generate matching units based on unit information

    Parameters
    ----------
    source_units : list of dict
        each dictionary represents unit information from the source text
    target_units : list of dict
        each dictionary represents unit information from the target text
    stoplist_set : set of int
        feature indices on which matches should not be permitted
    features_size : int
        the total number of feature types for the class of features contained
        in ``units``

    Notes
    -----
    The dictionaries in the input lists must contain the following string keys
    and corresponding values:
    '_id' : bson.objectid.ObjectId
        ObjectId of the Unit entity in the database
    'index' : int
        index of the Unit entity in the database
    'tags' : list of str
        tag information for this unit
    'forms' : list of int
        the ``...['forms'][y]`` is the integer associated with the form
        Feature of the word token at position y
    'features' : list of list of int
        each position of this list corresponds to the same position in the
        'forms' list; thus, ...['features'][a] is a list of the Feature indices
        derived from ...['forms'][a].

    Yields
    ------
    dict [(int, int), 2d np.array of ints]
        see ``_bin_hits_to_unit_indices()`` for details on what this dictionary
        contains

    """
    target_feature_matrix, target_breaks = _construct_unit_feature_matrix(
            target_units, stoplist_set, features_size)
    # keep track of mapping between matrix row index and target unit index
    # in ``target_units``
    row2t_unit_ind = np.array([
        u_ind
        for u_ind in range(len(target_breaks) - 1)
        for _ in range(target_breaks[u_ind+1] - target_breaks[u_ind])])
    stepsize = 500
    for su_start in range(0, len(source_units), stepsize):
        search.update_current_stage_value(su_start / len(source_units))
        conn.update(search)
        feature_source_matrix, source_breaks = _construct_feature_unit_matrix(
            source_units[su_start:su_start+stepsize],
            stoplist_set,
            features_size)
        # for every position of each target unit, this matrix multiplication
        # picks up which source unit positions shared at least one common
        # feature
        match_matrix = target_feature_matrix.dot(feature_source_matrix)
        # this data structure keeps track of which target unit position matched
        # with which source unit position
        coo = match_matrix.tocoo()
        yield _bin_hits_to_unit_indices(
            coo.row, coo.col, row2t_unit_ind, target_breaks, source_breaks,
            su_start)


def _gen_matches(search, conn, target_units, source_units,
                 stoplist_set, features_size):
    """Generate match information where at least 2 positions matched

    Parameters
    ----------
    source_units : list of dict
        each dictionary represents unit information from the source text
    target_units : list of dict
        each dictionary represents unit information from the target text
    stoplist_set : set of int
        feature indices on which matches should not be permitted
    features_size : int
        the total number of feature types for the class of features contained
        in ``units``

    Notes
    -----
    The dictionaries in the input lists must contain the following string keys
    and corresponding values:
    '_id' : bson.objectid.ObjectId
        ObjectId of the Unit entity in the database
    'index' : int
        index of the Unit entity in the database
    'tags' : list of str
        tag information for this unit
    'forms' : list of int
        the ``...['forms'][y]`` is the integer associated with the form
        Feature of the word token at position y
    'features' : list of list of int
        each position of this list corresponds to the same position in the
        'forms' list; thus, ...['features'][a] is a list of the Feature indices
        derived from ...['forms'][a].

    Yields
    ------
    target_index : int
        index into ``target_units``
    source_index : int
        index into ``source_units``
    positions : 2d np.array
        the first column contains target positions; the second column has
        corresponding source positions
    """
    for hits2positions in gen_hits2positions(
            search, conn, target_units, source_units,
            stoplist_set, features_size):
        overhits2positions = {
            k: np.array(v) for k, v in hits2positions.items()
            if len(v) >= 2}
        for (t_ind, s_ind), positions in overhits2positions.items():
            yield (t_ind, s_ind, positions)


def _score(
<<<<<<< HEAD
        search_id, target_units, source_units, features, stoplist,
=======
        search, conn, target_units, source_units, features, stoplist,
>>>>>>> 1ad2b713
        distance_basis, max_distance,
        source_inv_frequencies_getter, target_inv_frequencies_getter,
        tag_helper):
    match_ents = []
    numerator_sparse_rows = []
    numerator_sparse_cols = []
    numerator_sparse_data = []
    denominators = []
    stoplist_set = set(stoplist)
    features_size = len(features)
    search_id = search.id
    for target_ind, source_ind, positions in _gen_matches(
            search, conn, target_units, source_units,
            stoplist_set, features_size):
        target_unit = target_units[target_ind]
        source_unit = source_units[source_ind]
        target_forms = np.array(target_unit['forms'])
        source_forms = np.array(source_unit['forms'])
        t_positions = positions[:, 0]
        s_positions = positions[:, 1]
        if distance_basis == 'span':
            # adjacent matched words have a distance of 2, etc.
            target_distance = _get_distance_by_span(t_positions, target_forms)
            source_distance = _get_distance_by_span(s_positions, source_forms)
        else:
            target_distance = _get_distance_by_least_frequency(
                    target_inv_frequencies_getter, t_positions,
                    target_forms)
            source_distance = _get_distance_by_least_frequency(
                    source_inv_frequencies_getter, s_positions,
                    source_forms)
        if source_distance <= 0 or target_distance <= 0:
            # less than two matching tokens in one of the units
            continue
        distance = source_distance + target_distance
        if distance <= max_distance:
            target_features = target_unit['features']
            source_features = source_unit['features']
            match_features = set(itertools.chain.from_iterable([
                    set(target_features[t_pos]).intersection(
                        set(source_features[s_pos]))
                    for t_pos, s_pos in zip(t_positions, s_positions)]))
            match_features -= stoplist_set
            if match_features:
                match_inv_frequencies = [
                    target_inv_frequencies_getter(target_forms[pos])
                    for pos in set(t_positions)]
                match_inv_frequencies.extend(
                    [source_inv_frequencies_getter(source_forms[pos])
                        for pos in set(s_positions)])
                numerator_sparse_rows.extend(
                    [len(match_ents)] * len(match_inv_frequencies))
                numerator_sparse_cols.extend(
                    [i for i in range(len(match_inv_frequencies))])
                numerator_sparse_data.extend(match_inv_frequencies)
                denominators.append(distance)
                match_ents.append(Match(
                    search_id=search_id,
                    source_unit=source_unit['_id'],
                    target_unit=target_unit['_id'],
                    source_tag=tag_helper.get_display_tag(
                        source_unit['text'],
                        source_unit['tags']),
                    target_tag=tag_helper.get_display_tag(
                        target_unit['text'],
                        target_unit['tags']),
                    matched_features=[
                        features[int(mf)].token
                        for mf in match_features],
                    source_snippet=source_unit['snippet'],
                    target_snippet=target_unit['snippet'],
                    highlight=[
                        (int(s_pos), int(t_pos))
                        for s_pos, t_pos in zip(s_positions, t_positions)]
                ))
    if match_ents:
        numerators = csr_matrix(
            (
                numerator_sparse_data,
                (numerator_sparse_rows, numerator_sparse_cols)
            )
        ).sum(axis=-1).A1
        scores = np.log(numerators) - np.log(denominators)
        for match, score in zip(match_ents, scores):
            match.score = score
    return match_ents<|MERGE_RESOLUTION|>--- conflicted
+++ resolved
@@ -259,11 +259,7 @@
             itertools.chain.from_iterable([source_units, target_units]))
         target_inv_frequencies_getter = source_inv_frequencies_getter
     return _score(
-<<<<<<< HEAD
-        search_id, target_units, source_units, features, stoplist,
-=======
         search, connection, target_units, source_units, features, stoplist,
->>>>>>> 1ad2b713
         distance_basis, max_distance,
         source_inv_frequencies_getter, target_inv_frequencies_getter,
         tag_helper)
@@ -707,11 +703,7 @@
 
 
 def _score(
-<<<<<<< HEAD
-        search_id, target_units, source_units, features, stoplist,
-=======
         search, conn, target_units, source_units, features, stoplist,
->>>>>>> 1ad2b713
         distance_basis, max_distance,
         source_inv_frequencies_getter, target_inv_frequencies_getter,
         tag_helper):
