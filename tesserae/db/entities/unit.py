"""Database standardization for text units.

Classes
-------
Unit
    Text unit data model with token indices.
"""
import typing

from bson.objectid import ObjectId

from tesserae.db.entities.entity import Entity
from tesserae.db.entities.text import Text


class Unit(Entity):
    """Group of words that make up a set to match on.

    Units are the chunks of text that matches are computed on. Units can
    come in the flavor of lines in a poem, sentences, paragraphs, etc.

    Parameters
    ----------
    id : bson.ObjectId, optional
        Database id of the text. Should not be set locally.
    text : str, optional
        The text that contains this unit.
    index : int, optional
        The order of this unit in the text. This is relative to Units of a
        particular type.
    unit_type : str, optional
        How the chunk of text in this Unit was defined, e.g., "line",
        "phrase", etc.
    tokens : list of tesserae.db.Token or bson.objectid.ObjectId, optional
        The tokens that make up this unit.

    Attributes
    ----------
    id : bson.ObjectId
        Database id of the text. Should not be set locally.
    text : str
        The text that contains this unit.
    index : int
        The order of this unit in the text. This is relative to Units of a
        particular type.
    tags : list of str
        The in-text locale tag(s) associated with the unit. Correponds to,
        e.g., lines of a poem or sentences/paragraphs of prose.
    unit_type : str
        How the chunk of text in this Unit was defined, e.g., "line",
        "phrase", etc.
    tokens : list of tesserae.db.Token or bson.objectid.ObjectId
        The tokens that make up this unit.

    """

    collection = 'units'

    def __init__(self, id=None, text=None, index=None, tags=None, unit_type=None,
                 tokens=None, features=None, snippet=None):
        super(Unit, self).__init__(id=id)
        self.text: typing.Optional[typing.Union[ObjectId, Text]] = text
        self.index: typing.Optional[int] = index
        self.tags: typing.List[str] = tags if tags is not None else []
        self.unit_type: typing.Optional[str] = unit_type
        self.tokens: typing.List[int] = \
            tokens if tokens is not None else []
        self.snippet: typing.Optional[str] = snippet

    def json_encode(self, exclude=None):
<<<<<<< HEAD
        self._ignore = [self.text, self.tokens]
        self.text = self.text.id if isinstance(self.text, Entity) else self.text
        # self.tokens = [t.id for t in self.tokens]
=======
        self._ignore = [self.text]
        if isinstance(self.text, Entity):
            self.text = self.text.id
>>>>>>> 29bb3781

        obj = super(Unit, self).json_encode(exclude=exclude)

        self.text = self._ignore[0]
        del self._ignore

        return obj

    def unique_values(self):
        uniques = {
            'text': self.text.id if isinstance(self.text, Entity) else self.text,
            'index': self.index,
            'unit_type': self.unit_type}
        return uniques<|MERGE_RESOLUTION|>--- conflicted
+++ resolved
@@ -68,15 +68,9 @@
         self.snippet: typing.Optional[str] = snippet
 
     def json_encode(self, exclude=None):
-<<<<<<< HEAD
-        self._ignore = [self.text, self.tokens]
-        self.text = self.text.id if isinstance(self.text, Entity) else self.text
-        # self.tokens = [t.id for t in self.tokens]
-=======
         self._ignore = [self.text]
         if isinstance(self.text, Entity):
             self.text = self.text.id
->>>>>>> 29bb3781
 
         obj = super(Unit, self).json_encode(exclude=exclude)
 
