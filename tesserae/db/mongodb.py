--- conflicted
+++ resolved
@@ -185,29 +185,17 @@
         if not isinstance(entity, list):
             entity = [entity]
 
-<<<<<<< HEAD
-        filter_vals = {'_id': [e.id for e in entity]}
-        exists = self.find(entity[0].collection, **filter_vals)
-=======
         ids = [e.id for e in entity]
         exists = self.find(entity[0].collection, _id=ids)
->>>>>>> c429116c
 
         if len(exists) < len(entity):
             raise ValueError("Entity {} does not exist in the database.".format([str(e) for e in entity]))
 
         try:
             collection = self.connection[entity[0].__class__.collection]
-<<<<<<< HEAD
-            for e in entity:
-                result = collection.update_many(
-                    self.create_filter(_id=e.id),
-                    {'$set': e.json_encode(exclude=['_id'])})
-=======
             result = collection.update_many(
                 self.create_filter(_id=ids),
                 [e.json_encode(exclude=['_id']) for e in entity])
->>>>>>> c429116c
         except IndexError:
             raise ValueError
         return result
